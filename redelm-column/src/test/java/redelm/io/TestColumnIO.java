/**
 * Copyright 2012 Twitter, Inc.
 *
 * Licensed under the Apache License, Version 2.0 (the "License");
 * you may not use this file except in compliance with the License.
 * You may obtain a copy of the License at
 *
 * http://www.apache.org/licenses/LICENSE-2.0
 *
 * Unless required by applicable law or agreed to in writing, software
 * distributed under the License is distributed on an "AS IS" BASIS,
 * WITHOUT WARRANTIES OR CONDITIONS OF ANY KIND, either express or implied.
 * See the License for the specific language governing permissions and
 * limitations under the License.
 */
package redelm.io;

import static org.junit.Assert.assertEquals;
import static redelm.data.simple.example.Paper.pr1;
import static redelm.data.simple.example.Paper.pr2;
import static redelm.data.simple.example.Paper.r1;
import static redelm.data.simple.example.Paper.r2;
import static redelm.data.simple.example.Paper.schema;
import static redelm.data.simple.example.Paper.schema2;

import java.io.DataOutput;
import java.io.IOException;
import java.util.ArrayDeque;
import java.util.ArrayList;
import java.util.Arrays;
import java.util.Deque;
import java.util.List;

import org.junit.Test;

import redelm.column.ColumnDescriptor;
import redelm.column.ColumnReader;
import redelm.column.ColumnWriter;
import redelm.column.ColumnsStore;
import redelm.column.mem.MemColumnsStore;
import redelm.data.Group;
import redelm.data.GroupRecordConsumer;
import redelm.data.GroupWriter;
import redelm.data.simple.SimpleGroupFactory;
import redelm.schema.MessageType;

public class TestColumnIO {
  private static final String schemaString =
      "message Document {\n"
    + "  required int64 DocId;\n"
    + "  optional group Links {\n"
    + "    repeated int64 Backward;\n"
    + "    repeated int64 Forward;\n"
    + "  }\n"
    + "  repeated group Name {\n"
    + "    repeated group Language {\n"
    + "      required string Code;\n"
    + "      optional string Country;\n"
    + "    }\n"
    + "    optional string Url;\n"
    + "  }\n"
    + "}\n";

  int[][] expectedFSA = new int[][] {
      { 1 },      // 0: DocId
      { 2, 1 },   // 1: Links.Backward
      { 3, 2 },   // 2: Links.Forward
      { 4, 4, 4 },// 3: Name.Language.Code
      { 5, 5, 3 },// 4: Name.Language.Country
      { 6, 3 }    // 5: Name.Url
  };

  int[][] expectedFSA2 = new int[][] {
      { 1 },      // 0: DocId
      { 2, 1, 1 },// 1: Name.Language.Country
  };

  public static final String[] expectedEventsForR1 = {
      "startMessage()",
       "startField(DocId, 0)",
        "addLong(10)",
       "endField(DocId, 0)",
       "startField(Links, 1)",
        "startGroup()",
         "startField(Forward, 1)",
          "addLong(20)",
          "addLong(40)",
          "addLong(60)",
         "endField(Forward, 1)",
        "endGroup()",
       "endField(Links, 1)",
       "startField(Name, 2)",
        "startGroup()",
         "startField(Language, 0)",
          "startGroup()",
           "startField(Code, 0)",
            "addString(en-us)",
           "endField(Code, 0)",
           "startField(Country, 1)",
            "addString(us)",
           "endField(Country, 1)",
          "endGroup()",
          "startGroup()",
           "startField(Code, 0)",
            "addString(en)",
           "endField(Code, 0)",
          "endGroup()",
         "endField(Language, 0)",
         "startField(Url, 1)",
          "addString(http://A)",
         "endField(Url, 1)",
        "endGroup()",
        "startGroup()",
         "startField(Url, 1)",
          "addString(http://B)",
         "endField(Url, 1)",
        "endGroup()",
        "startGroup()",
         "startField(Language, 0)",
          "startGroup()",
           "startField(Code, 0)",
            "addString(en-gb)",
           "endField(Code, 0)",
           "startField(Country, 1)",
            "addString(gb)",
           "endField(Country, 1)",
          "endGroup()",
         "endField(Language, 0)",
        "endGroup()",
       "endField(Name, 2)",
      "endMessage()"
      };

  @Test
  public void testSchema() {
    assertEquals(schemaString, schema.toString());
  }

  @Test
  public void testColumnIO() {
    System.out.println(schema);
    System.out.println("r1");
    System.out.println(r1);
    System.out.println("r2");
    System.out.println(r2);

    ColumnsStore columns = new MemColumnsStore(1024, schema);

    ColumnIOFactory columnIOFactory = new ColumnIOFactory(true);
    {
      MessageColumnIO columnIO = columnIOFactory.getColumnIO(schema);
      System.out.println(columnIO);
      GroupWriter groupWriter = new GroupWriter(columnIO.getRecordWriter(columns), schema);
      groupWriter.write(r1);
      groupWriter.write(r2);
      System.out.println(columns);
      System.out.println("=========");
      columns.flip();
      RecordReader<Group> recordReader = getRecordReader(columnIO, schema, columns);

      validateFSA(expectedFSA, columnIO, recordReader);

      List<Group> records = new ArrayList<Group>();
      read(recordReader, schema, records );
      read(recordReader, schema, records);

      int i = 0;
      for (Group record : records) {
        System.out.println("r" + (++i));
        System.out.println(record);
      }

      assertEquals("deserialization does not display the same result", r1.toString(), records.get(0).toString());
      assertEquals("deserialization does not display the same result", r2.toString(), records.get(1).toString());
    }
    {
      columns.flip();

      MessageColumnIO columnIO2 = columnIOFactory.getColumnIO(schema2);


      List<Group> records = new ArrayList<Group>();
      RecordReader<Group> recordReader = getRecordReader(columnIO2, schema2, columns);

      validateFSA(expectedFSA2, columnIO2, recordReader);

      read(recordReader, schema2, records);
      read(recordReader, schema2, records);

      int i = 0;
      for (Group record : records) {
        System.out.println("r" + (++i));
        System.out.println(record);
      }
      assertEquals("deserialization does not display the expected result", pr1.toString(), records.get(0).toString());
      assertEquals("deserialization does not display the expected result", pr2.toString(), records.get(1).toString());
    }
  }

  private RecordReader<Group> getRecordReader(MessageColumnIO columnIO, MessageType schema, ColumnsStore columns) {
    RecordMaterializer<Group> recordConsumer = new GroupRecordConsumer(new SimpleGroupFactory(schema));
    return columnIO.getRecordReader(columns, recordConsumer);
  }

  private void validateFSA(int[][] expectedFSA, MessageColumnIO columnIO, RecordReader<?> recordReader) {
    System.out.println("FSA: ----");
    List<PrimitiveColumnIO> leaves = columnIO.getLeaves();
    for (int i = 0; i < leaves.size(); ++i) {
      PrimitiveColumnIO primitiveColumnIO = leaves.get(i);
      System.out.println(Arrays.toString(primitiveColumnIO.getFieldPath()));
      for (int r = 0; r < expectedFSA[i].length; r++) {
        int next = expectedFSA[i][r];
        System.out.println(" "+r+" -> "+ (next==leaves.size() ? "end" : Arrays.toString(leaves.get(next).getFieldPath()))+": "+recordReader.getNextLevel(i, r));
        assertEquals(Arrays.toString(primitiveColumnIO.getFieldPath())+": "+r+" -> ", next, recordReader.getNextReader(i, r));
      }
    }
    System.out.println("----");
  }

  @Test
  public void testPushParser() {
    ColumnsStore columns = new MemColumnsStore(1024, schema);
    MessageColumnIO columnIO = new ColumnIOFactory().getColumnIO(schema);
    new GroupWriter(columnIO.getRecordWriter(columns), schema).write(r1);
    columns.flip();

    final Deque<String> expectations = new ArrayDeque<String>();
    for (String string : expectedEventsForR1) {
      expectations.add(string);
    }
<<<<<<< HEAD

    recordReader.read(new ExpectationValidatingRecordConsumer(expectations));
=======
    RecordReader<Void> recordReader = columnIO.getRecordReader(columns, new RecordMaterializer<Void>() {

      int count = 0;
      private void validate(String got) {
        assertEquals("event #"+count, expectations.pop(), got);
        ++count;
      }

      @Override
      public void startMessage() {
        validate("startMessage()");
      }

      @Override
      public void startGroup() {
        validate("startGroup()");
      }

      @Override
      public void startField(String field, int index) {
        validate("startField("+field+", "+index+")");
      }

      @Override
      public void endMessage() {
        validate("endMessage()");
      }

      @Override
      public void endGroup() {
        validate("endGroup()");
      }

      @Override
      public void endField(String field, int index) {
        validate("endField("+field+", "+index+")");
      }

      @Override
      public void addString(String value) {
        validate("addString("+value+")");
      }

      @Override
      public void addInteger(int value) {
        validate("addInt("+value+")");
      }

      @Override
      public void addLong(long value) {
        validate("addLong("+value+")");
      }

      @Override
      public void addBoolean(boolean value) {
        validate("addBoolean("+value+")");
      }

      @Override
      public void addBinary(byte[] value) {
        validate("addBinary("+new BigInteger(value).toString(16)+")");
      }

      @Override
      public void addFloat(float value) {
        validate("addFloat("+value+")");
      }

      @Override
      public void addDouble(double value) {
        validate("addDouble("+value+")");
      }

      @Override
      public Void getCurrentRecord() {
        return null;
      }
    });
    recordReader.read();
>>>>>>> 5334a2d7

  }

  public void read(RecordReader<Group> recordReader, MessageType schema, List<Group> records) {
    records.add(recordReader.read());
  }

  @Test
  public void testGroupWriter() {
    List<Group> result = new ArrayList<Group>();
    GroupRecordConsumer groupConsumer = new GroupRecordConsumer(new SimpleGroupFactory(schema));
    GroupWriter groupWriter = new GroupWriter(new RecordConsumerWrapper(groupConsumer), schema);
    groupWriter.write(r1);
    result.add(groupConsumer.getCurrentRecord());
    groupWriter.write(r2);
    result.add(groupConsumer.getCurrentRecord());
    assertEquals("deserialization does not display the expected result", result.get(0).toString(), r1.toString());
    assertEquals("deserialization does not display the expected result", result.get(1).toString(), r2.toString());
  }

  @Test
  public void testWriteWithGroupWriter() {

    final String[] expected = {
        "[DocId]: 10, r:0, d:0",
        "[Links, Backward]: null, r:0, d:1",
        "[Links, Forward]: 20, r:0, d:2",
        "[Links, Forward]: 40, r:1, d:2",
        "[Links, Forward]: 60, r:1, d:2",
        "[Name, Language, Code]: en-us, r:0, d:2",
        "[Name, Language, Country]: us, r:0, d:3",
        "[Name, Language, Code]: en, r:2, d:2",
        "[Name, Language, Country]: null, r:2, d:2",
        "[Name, Url]: http://A, r:0, d:2",
        "[Name, Language, Code]: null, r:1, d:1",
        "[Name, Language, Country]: null, r:1, d:1",
        "[Name, Url]: http://B, r:1, d:2",
        "[Name, Language, Code]: en-gb, r:1, d:2",
        "[Name, Language, Country]: gb, r:1, d:3",
        "[Name, Url]: null, r:1, d:1",
        "[DocId]: 20, r:0, d:0",
        "[Links, Backward]: 10, r:0, d:2",
        "[Links, Backward]: 30, r:1, d:2",
        "[Links, Forward]: 80, r:0, d:2",
        "[Name, Language, Code]: null, r:0, d:1",
        "[Name, Language, Country]: null, r:0, d:1",
        "[Name, Url]: http://C, r:0, d:2"
    };


    ColumnsStore columns = new ColumnsStore() {

      int counter = 0;

      @Override
      public ColumnWriter getColumnWriter(final ColumnDescriptor path) {
        return new ColumnWriter() {
          private void validate(Object value, int repetitionLevel,
              int definitionLevel) {
            String actual = Arrays.toString(path.getPath())+": "+value+", r:"+repetitionLevel+", d:"+definitionLevel;
            assertEquals("event #" + counter, expected[counter], actual);
            ++ counter;
          }

          @Override
          public void writeNull(int repetitionLevel, int definitionLevel) {
            validate(null, repetitionLevel, definitionLevel);
          }

          @Override
          public void write(byte[] value, int repetitionLevel, int definitionLevel) {
            validate(value, repetitionLevel, definitionLevel);
          }

          @Override
          public void write(boolean value, int repetitionLevel, int definitionLevel) {
            validate(value, repetitionLevel, definitionLevel);
          }

          @Override
          public void write(String value, int repetitionLevel, int definitionLevel) {
            validate(value, repetitionLevel, definitionLevel);
          }

          @Override
          public void write(int value, int repetitionLevel, int definitionLevel) {
            validate(value, repetitionLevel, definitionLevel);
          }

          @Override
          public void write(long value, int repetitionLevel, int definitionLevel) {
            validate(value, repetitionLevel, definitionLevel);
          }

          @Override
          public void write(float value, int repetitionLevel, int definitionLevel) {
            validate(value, repetitionLevel, definitionLevel);
          }

          @Override
          public void write(double value, int repetitionLevel, int definitionLevel) {
            validate(value, repetitionLevel, definitionLevel);
          }

          @Override
          public void writeRepetitionLevelColumn(DataOutput out)
              throws IOException {
            throw new UnsupportedOperationException();
          }

          @Override
          public void writeDefinitionLevelColumn(DataOutput out)
              throws IOException {
            throw new UnsupportedOperationException();
          }

          @Override
          public void writeDataColumn(DataOutput out) throws IOException {
            throw new UnsupportedOperationException();
          }

          @Override
          public void reset() {
            throw new UnsupportedOperationException();
          }

          @Override
          public int getValueCount() {
            throw new UnsupportedOperationException();
          }
        };
      }
      @Override
      public ColumnReader getColumnReader(ColumnDescriptor path) {
        throw new UnsupportedOperationException();
      }
      @Override
      public void flip() {
        throw new UnsupportedOperationException();
      }
    };
    MessageColumnIO columnIO = new ColumnIOFactory().getColumnIO(schema);
    GroupWriter groupWriter = new GroupWriter(columnIO.getRecordWriter(columns), schema);
    groupWriter.write(r1);
    groupWriter.write(r2);
  }
}<|MERGE_RESOLUTION|>--- conflicted
+++ resolved
@@ -228,90 +228,9 @@
     for (String string : expectedEventsForR1) {
       expectations.add(string);
     }
-<<<<<<< HEAD
-
-    recordReader.read(new ExpectationValidatingRecordConsumer(expectations));
-=======
-    RecordReader<Void> recordReader = columnIO.getRecordReader(columns, new RecordMaterializer<Void>() {
-
-      int count = 0;
-      private void validate(String got) {
-        assertEquals("event #"+count, expectations.pop(), got);
-        ++count;
-      }
-
-      @Override
-      public void startMessage() {
-        validate("startMessage()");
-      }
-
-      @Override
-      public void startGroup() {
-        validate("startGroup()");
-      }
-
-      @Override
-      public void startField(String field, int index) {
-        validate("startField("+field+", "+index+")");
-      }
-
-      @Override
-      public void endMessage() {
-        validate("endMessage()");
-      }
-
-      @Override
-      public void endGroup() {
-        validate("endGroup()");
-      }
-
-      @Override
-      public void endField(String field, int index) {
-        validate("endField("+field+", "+index+")");
-      }
-
-      @Override
-      public void addString(String value) {
-        validate("addString("+value+")");
-      }
-
-      @Override
-      public void addInteger(int value) {
-        validate("addInt("+value+")");
-      }
-
-      @Override
-      public void addLong(long value) {
-        validate("addLong("+value+")");
-      }
-
-      @Override
-      public void addBoolean(boolean value) {
-        validate("addBoolean("+value+")");
-      }
-
-      @Override
-      public void addBinary(byte[] value) {
-        validate("addBinary("+new BigInteger(value).toString(16)+")");
-      }
-
-      @Override
-      public void addFloat(float value) {
-        validate("addFloat("+value+")");
-      }
-
-      @Override
-      public void addDouble(double value) {
-        validate("addDouble("+value+")");
-      }
-
-      @Override
-      public Void getCurrentRecord() {
-        return null;
-      }
-    });
+
+    RecordReader<Void> recordReader = columnIO.getRecordReader(columns, new ExpectationValidatingRecordConsumer(expectations));
     recordReader.read();
->>>>>>> 5334a2d7
 
   }
 
